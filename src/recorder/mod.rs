use std::collections::VecDeque;
use notify::EventKind;
use notify::Watcher;
use notify::RecursiveMode;
use notify::Event;
use std::sync::mpsc::Receiver;
use notify::RecommendedWatcher;
use std::path::Path;
use memmap2::Mmap;
use super::*;

use clap::ArgMatches;
use histogram::Histogram;
use memmap2::MmapOptions;
use metriken_exposition::Snapshot;

use std::collections::HashMap;

pub struct Config {
    interval: humantime::Duration,
    duration: Option<humantime::Duration>,
    format: Format,
    verbose: u8,
    url: Url,
    output: PathBuf,
    mmap: Option<PathBuf>,
}
impl TryFrom<ArgMatches> for Config {
    type Error = String;

    fn try_from(
        args: ArgMatches,
    ) -> Result<Self, <Self as std::convert::TryFrom<clap::ArgMatches>>::Error> {
        Ok(Config {
            url: args.get_one::<Url>("URL").unwrap().clone(),
            output: args.get_one::<PathBuf>("OUTPUT").unwrap().to_path_buf(),
            verbose: *args.get_one::<u8>("VERBOSE").unwrap_or(&0),
            interval: *args
                .get_one::<humantime::Duration>("INTERVAL")
                .unwrap_or(&humantime::Duration::from_str("1s").unwrap()),
            duration: args.get_one::<humantime::Duration>("DURATION").copied(),
            format: args
                .get_one::<Format>("FORMAT")
                .copied()
                .unwrap_or(Format::Parquet),
            mmap: args.get_one::<PathBuf>("MMAP").map(|v| v.to_path_buf()),
        })
    }
}

pub fn command() -> Command {
    Command::new("record")
        .about("On-demand recording to a file")
        .arg(
            clap::Arg::new("URL")
                .help("Rezolus HTTP endpoint")
                .action(clap::ArgAction::Set)
                .value_parser(value_parser!(Url))
                .required(true)
                .index(1),
        )
        .arg(
            clap::Arg::new("OUTPUT")
                .help("Path to the output file")
                .action(clap::ArgAction::Set)
                .value_parser(value_parser!(PathBuf))
                .required(true)
                .index(2),
        )
        .arg(
            clap::Arg::new("VERBOSE")
                .long("verbose")
                .short('v')
                .help("Increase the verbosity")
                .action(clap::ArgAction::Count),
        )
        .arg(
            clap::Arg::new("INTERVAL")
                .long("interval")
                .short('i')
                .help("Sets the collection interval")
                .action(clap::ArgAction::Set)
                .default_value("1s")
                .value_parser(value_parser!(humantime::Duration)),
        )
        .arg(
            clap::Arg::new("DURATION")
                .long("duration")
                .short('d')
                .help("Sets the collection interval")
                .action(clap::ArgAction::Set)
                .value_parser(value_parser!(humantime::Duration)),
        )
        .arg(
            clap::Arg::new("FORMAT")
                .long("format")
                .short('f')
                .help("Sets the collection format")
                .action(clap::ArgAction::Set)
                .default_value("parquet")
                .value_parser(value_parser!(Format)),
        )
        .arg(
            clap::Arg::new("MMAP")
                .long("mmap")
                .short('m')
                .help("Also record metrics from the memory mapped file")
                .action(clap::ArgAction::Set)
                .value_parser(value_parser!(PathBuf)),
        )
}

/// Runs the Rezolus `recorder` which is a Rezolus client that pulls data from
/// the msgpack endpoint and writes it to disk. The caller may use either timed
/// collection or terminate the process to finalize the recording.
///
/// This is intended to be run as ad-hoc collection of high-resolution metrics
/// or in situations where Rezolus is being used outside of a full observability
/// stack, for example in lab environments where experiments are being run using
/// either manual or automated processes.
pub fn run(config: Config) {
    // configure debug log
    let debug_output: Box<dyn Output> = Box::new(Stderr::new());

    let level = match config.verbose {
        0 => Level::Info,
        1 => Level::Debug,
        _ => Level::Trace,
    };

    let debug_log = if level <= Level::Info {
        LogBuilder::new().format(ringlog::default_format)
    } else {
        LogBuilder::new()
    }
    .output(debug_output)
    .build()
    .expect("failed to initialize debug log");

    let mut log = MultiLogBuilder::new()
        .level_filter(level.to_level_filter())
        .default(debug_log)
        .build()
        .start();

    // initialize async runtime
    let rt = tokio::runtime::Builder::new_multi_thread()
        .enable_all()
        .worker_threads(1)
        .thread_name("rezolus")
        .build()
        .expect("failed to launch async runtime");

    // spawn logging thread
    rt.spawn(async move {
        loop {
            tokio::time::sleep(std::time::Duration::from_millis(100)).await;
            let _ = log.flush();
        }
    });

    ctrlc::set_handler(move || {
        let state = STATE.load(Ordering::SeqCst);

        println!();

        if state == RUNNING {
<<<<<<< HEAD
            info!("finalizing recording...");
=======
            info!("finalizing recording... ctrl+c to terminate early");
>>>>>>> e31a5486
            STATE.store(TERMINATING, Ordering::SeqCst);
        } else {
            info!("terminating immediately");
            std::process::exit(2);
        }
    })
    .expect("failed to set ctrl-c handler");

    // parse source address
    let mut url = config.url.clone();

    if url.path() != "/" {
        eprintln!("URL should not have an non-root path: {url}");
        std::process::exit(1);
    }

    url.set_path("/metrics/binary");

    // our http client
    let client = match Client::builder().http1_only().build() {
        Ok(c) => c,
        Err(e) => {
            eprintln!("error creating http client: {e}");
            std::process::exit(1);
        }
    };

    // open our destination file
    let mut destination = std::fs::File::create(config.output.clone())
        .map_err(|e| {
            eprintln!("failed to open destination file: {e}");
            std::process::exit(1);
        })
        .ok();

    // our writer will either be our destination if the output is raw msgpack or
    // it will be some tempfile
    let mut writer = match config.format {
        Format::Raw => destination.take().unwrap(),
        Format::Parquet => {
            let mut path: PathBuf = config.output.clone();
            path.pop();

            match tempfile_in(path.clone()) {
                Ok(t) => t,
                Err(error) => {
                    eprintln!("could not open temporary file in: {:?}\n{error}", path);
                    std::process::exit(1);
                }
            }
        }
    };

<<<<<<< HEAD
    let mut memmap_source = if let Some(path) = config.mmap {
        if path.is_file() {
            match MemmapFile::new(path.clone()) {
                Ok(f) => Some(MemmapSource::File(f)),
                Err(e) => {
                    eprintln!(
                        "failed to open specified memory mapped file: {:?}\n{e}",
                        path
                    );
                    std::process::exit(1);
                }
            }
        } else if path.is_dir() {
            match MemmapWatcher::new(&path) {
                Ok(f) => Some(MemmapSource::Directory(f)),
                Err(e) => {
                    eprintln!(
                        "failed to open watcher for memory mapped files: {:?}\n{e}",
                        path
                    );
                    std::process::exit(1);
                }
            }
        } else {
            eprintln!(
                "mmap argument was not a directory or file: {:?}\n",
                path
            );
            std::process::exit(1);
        }
    } else {
        None
    };
=======
    // test connectivity to the agent
    {
        let client = client.clone();
        let url = url.clone();

        rt.block_on(async move {
            let start = Instant::now();

            // sample rezolus to make sure:
            // * we can reach it
            // * we get a response
            // * the sample interval is not too close to the sample latency
            if let Ok(response) = client.get(url.clone()).send().await {
                if let Ok(_body) = response.bytes().await {
                    let latency = start.elapsed();

                    if latency.as_nanos() >= config.interval.as_nanos() {
                        let recommended = humantime::Duration::from(Duration::from_millis((latency * 2).as_nanos().div_ceil(1000000) as u64));

                        eprintln!("sampling latency ({} us) exceeded the sample interval. Try setting the interval to: {}", latency.as_micros(), recommended);
                        std::process::exit(1);
                    } else if latency.as_nanos() >= (3 * config.interval.as_nanos() / 4) {
                        warn!("sampling latency ({} us) is more that 75% of the sample interval. Consider increasing the interval", latency.as_micros());
                    } else {
                        debug!("sampling latency: {} us", latency.as_micros());
                    }
                } else {
                    eprintln!("failed read response. Please check that the source address is correct");
                    std::process::exit(1);
                }
            } else {
                eprintln!("failed to connect. Please check that the agent is running and that the source address is correct");
                std::process::exit(1);
            }
        });
    }

    if config.duration.is_some() {
        info!("recording metrics... ctrl-c to terminate early");
    } else {
        info!("recording metrics... ctrl-c to end the recording");
    }
>>>>>>> e31a5486

    rt.block_on(async move {
        // get the approximate time for the first sample
        let interval: Duration = config.interval.into();
        let start = Instant::now() + interval;

        // sampling interval
        let mut interval = crate::common::aligned_interval(interval);

        // sample in a loop until RUNNING is false or duration has completed
        while STATE.load(Ordering::Relaxed) == RUNNING {
            // check if the duration has completed
            if let Some(duration) = config.duration.map(Into::<Duration>::into) {
                if start.elapsed() >= duration {
                    break;
                }
            }

            // wait to sample
            interval.tick().await;

            let start = Instant::now();

            let mut histograms = Vec::new();

            match memmap_source {
                Some(MemmapSource::File(ref f)) => {
                    let (_prefix, buckets, _suffix) = unsafe { f.mmap.align_to::<u64>() };

                    // hardcoded for a histogram with grouping power of 5 and max value power of 64
                    let histogram = Histogram::from_buckets(5, 64, buckets[0..1920].to_vec()).unwrap();

                    let histogram = metriken_exposition::Histogram {
                        name: "frame_start_delay".to_string(),
                        value: histogram,
                        metadata: [("metric".to_string(), "frame_start_delay".to_string()), ("grouping_power".to_string(), "5".to_string()), ("max_value_power".to_string(), "64".to_string()), ("name".to_string(), f.name.clone())].into(),
                    };

                    histograms.push(histogram);
                }
                Some(MemmapSource::Directory(ref mut w)) => {
                    for f in w.mapped_files.values() {
                        let (_prefix, buckets, _suffix) = unsafe { f.mmap.align_to::<u64>() };

                        // hardcoded for a histogram with grouping power of 5 and max value power of 64
                        let histogram = Histogram::from_buckets(5, 64, buckets[0..1920].to_vec()).unwrap();

                        let histogram = metriken_exposition::Histogram {
                            name: "frame_start_delay".to_string(),
                            value: histogram,
                            metadata: [("metric".to_string(), "frame_start_delay".to_string()), ("grouping_power".to_string(), "5".to_string()), ("max_value_power".to_string(), "64".to_string()), ("name".to_string(), f.name.clone())].into(),
                        };

                        histograms.push(histogram);
                    }
                }
                _ => {}
            }

            // sample rezolus
            if let Ok(response) = client.get(url.clone()).send().await {
                if let Ok(body) = response.bytes().await {
                    let latency = start.elapsed();

                    if latency.as_nanos() >= config.interval.as_nanos() {
                        error!("sampling latency ({} us) exceeded the sample interval. Samples will be missing", latency.as_micros());
                   } else if latency.as_nanos() >= (3 * config.interval.as_nanos() / 4) {
                        warn!("sampling latency ({} us) is more that 75% of the sample interval. Consider increasing the interval", latency.as_micros());
                    } else {
                        debug!("sampling latency: {} us", latency.as_micros());
                    }

<<<<<<< HEAD
                    if histograms.is_empty() {
                        if let Err(e) = writer.write_all(&body) {
                            error!("error writing to temporary file: {e}");
                            std::process::exit(1);
                        }
                    } else {
                        let mut snapshot: Snapshot = match rmp_serde::from_slice(&body) {
                            Ok(s) => s,
                            Err(e) => {
                                error!("could not decode snapshot from msgpack: {e}");
                                break;
                            }
                        };

                        match snapshot {
                            Snapshot::V1(ref mut s) => {
                                for histogram in histograms.drain(..) {
                                    s.histograms.push(histogram);
                                }
                            }
                            Snapshot::V2(ref mut s) => {
                                for histogram in histograms.drain(..) {
                                    s.histograms.push(histogram);
                                }
                            }
                        }

                        match Snapshot::to_msgpack(&snapshot) {
                            Ok(body) => {
                                if let Err(e) = writer.write_all(&body) {
                                    error!("error writing to temporary file: {e}");
                                    std::process::exit(1);
                                }
                            }
                            Err(e) => {
                                error!("failed to serialize snapshot: {e}");
                                break;
                            }
                        }
=======
                    if let Err(e) = writer.write_all(&body) {
                        eprintln!("error writing to temporary file: {e}");
                        std::process::exit(1);
>>>>>>> e31a5486
                    }
                } else {
                    eprintln!("failed read response. terminating early");
                    break;
                }
            } else {
                eprintln!("failed to get metrics. terminating early");
                break;
            }

            // update the mmap directory after sampling to avoid introducing skew
            if let Some(MemmapSource::Directory(ref mut w)) = memmap_source {
                w.process_events();
            }
        }

        debug!("flushing writer");
        let _ = writer.flush();

        // handle any output format specific transforms
        match config.format {
            Format::Raw => {
                debug!("finished");
            }
            Format::Parquet => {
                debug!("converting temp file to parquet");

                let _ = writer.rewind();

                if let Err(e) = MsgpackToParquet::with_options(ParquetOptions::new())
                    .metadata(
                        "sampling_interval_ms".to_string(),
                        config.interval.as_millis().to_string(),
                    )
                    .convert_file_handle(writer, destination.unwrap())
                {
                    eprintln!("error saving parquet file: {e}");
                }
            }
        }
    })
}

enum MemmapSource {
    File(MemmapFile),
    Directory(MemmapWatcher),
}

#[derive(Debug)]
struct MemmapFile {
    // pub path: PathBuf,
    name: String,
    mmap: Mmap,
}

impl MemmapFile {
    fn new(path: PathBuf) -> Result<Self, Box<dyn std::error::Error>> {
        let file = std::fs::File::open(&path)?;

        let mmap = unsafe {
            MmapOptions::new().map(&file).map_err(|e| {
                error!("failed to mmap the file: {:?}\n{e}", path);
                e
            })?
        };

        // Check the alignment
        let (_prefix, data, _suffix) = unsafe { mmap.align_to::<u64>() };

        // Hardcoded for a histogram with grouping power of 5 and max value power of 64
        if data.len() != 1920 {
            return Err(format!(
                "mmap region not aligned or width doesn't match. Expected 1920, got {}",
                data.len()
            ).into());
        }

        Ok(Self {
            name: path.file_stem().unwrap().to_string_lossy().to_string(),
            mmap,
        })
    }
}

struct MemmapWatcher {
    watch_path: PathBuf,
    mapped_files: HashMap<PathBuf, MemmapFile>,
    _watcher: RecommendedWatcher, // Keep watcher alive
    event_receiver: Receiver<Event>,
    backlog: VecDeque<PathBuf>,
}

impl MemmapWatcher {
    fn new<P: AsRef<Path>>(path: P) -> Result<Self, Box<dyn std::error::Error>> {
        let watch_path = path.as_ref().to_path_buf();

        // Set up file system watcher
        let (tx, rx) = std::sync::mpsc::channel();

        let watcher = RecommendedWatcher::new(
            move |result: Result<Event, notify::Error>| {
                match result {
                    Ok(event) => {
                        if let Err(e) = tx.send(event) {
                            error!("Error sending event: {}", e);
                        }
                    }
                    Err(e) => error!("Watch error: {}", e),
                }
            },
            Default::default(),
        )?;

        let mut directory_watcher = Self {
            watch_path: watch_path.clone(),
            mapped_files: HashMap::new(),
            _watcher: watcher,
            event_receiver: rx,
            backlog: Default::default(),
        };

        // Process existing files
        directory_watcher.process_existing_files()?;

        // Start watching the directory
        directory_watcher._watcher.watch(&watch_path, RecursiveMode::NonRecursive)?;

        Ok(directory_watcher)
    }

    fn process_existing_files(&mut self) -> Result<(), Box<dyn std::error::Error>> {
        let entries = std::fs::read_dir(&self.watch_path)?;

        for entry in entries {
            let entry = entry?;
            let path = entry.path();

            if path.is_file() {
                self.try_add_file(path);
            }
        }

        Ok(())
    }

    fn try_add_file(&mut self, path: PathBuf) {
        // Skip if already mapped
        if self.mapped_files.contains_key(&path) {
            return;
        }

        match MemmapFile::new(path.clone()) {
            Ok(mapped_file) => {
                self.mapped_files.insert(path, mapped_file);
            }
            Err(e) => {
                error!("Failed to map file {}: {}", path.display(), e);
            }
        }
    }

    fn remove_file(&mut self, path: &Path) {
        let _ = self.mapped_files.remove(path);
    }

    pub fn process_events(&mut self) {
        while let Ok(event) = self.event_receiver.try_recv() {
            self.handle_file_event(event);
        }

        for _ in 0..self.backlog.len() {
            if let Some(path) = self.backlog.pop_front() {
                if path.is_file() && path.exists() {
                    if self.is_file_ready(&path) {
                        self.try_add_file(path);
                    } else {
                        self.backlog.push_back(path);
                    }
                }
            }
        }
    }

    fn handle_file_event(&mut self, event: Event) {
        match event.kind {
            EventKind::Create(_) | EventKind::Modify(_) => {
                for path in event.paths {
                    if path.is_file() && path.exists() {
                        if self.is_file_ready(&path) {
                            self.try_add_file(path);
                        } else {
                            self.backlog.push_back(path);
                        }
                    }
                }
            }
            EventKind::Remove(_) => {
                for path in event.paths {
                    self.remove_file(&path);
                }
            }
            _ => {
                // Handle other events if needed
            }
        }
    }

    fn is_file_ready(&self, path: &Path) -> bool {
        std::fs::File::open(path).is_ok()
    }
}<|MERGE_RESOLUTION|>--- conflicted
+++ resolved
@@ -165,11 +165,7 @@
         println!();
 
         if state == RUNNING {
-<<<<<<< HEAD
-            info!("finalizing recording...");
-=======
             info!("finalizing recording... ctrl+c to terminate early");
->>>>>>> e31a5486
             STATE.store(TERMINATING, Ordering::SeqCst);
         } else {
             info!("terminating immediately");
@@ -223,7 +219,7 @@
         }
     };
 
-<<<<<<< HEAD
+    // open any memory mapped sources
     let mut memmap_source = if let Some(path) = config.mmap {
         if path.is_file() {
             match MemmapFile::new(path.clone()) {
@@ -257,7 +253,7 @@
     } else {
         None
     };
-=======
+
     // test connectivity to the agent
     {
         let client = client.clone();
@@ -300,7 +296,6 @@
     } else {
         info!("recording metrics... ctrl-c to end the recording");
     }
->>>>>>> e31a5486
 
     rt.block_on(async move {
         // get the approximate time for the first sample
@@ -373,10 +368,9 @@
                         debug!("sampling latency: {} us", latency.as_micros());
                     }
 
-<<<<<<< HEAD
                     if histograms.is_empty() {
                         if let Err(e) = writer.write_all(&body) {
-                            error!("error writing to temporary file: {e}");
+                            eprintln!("error writing to temporary file: {e}");
                             std::process::exit(1);
                         }
                     } else {
@@ -413,11 +407,6 @@
                                 break;
                             }
                         }
-=======
-                    if let Err(e) = writer.write_all(&body) {
-                        eprintln!("error writing to temporary file: {e}");
-                        std::process::exit(1);
->>>>>>> e31a5486
                     }
                 } else {
                     eprintln!("failed read response. terminating early");
