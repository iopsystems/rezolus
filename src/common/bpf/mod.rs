use super::*;
use std::os::fd::FromRawFd;
use ouroboros::*;

mod counters;
mod distribution;

use counters::Counters;
use distribution::Distribution;

const PAGE_SIZE: usize = 4096;
const CACHELINE_SIZE: usize = 64;

/// The maximum number of CPUs supported. Used to make `CounterSet`s behave like
/// per-CPU counters by packing counters into cacheline sized chunks such that
/// no CPUs will share cacheline sized segments of the counter map.
static MAX_CPUS: usize = 1024;

/// The number of histogram buckets based on a rustcommon histogram with the
/// parameters `m = 0`, `r = 8`, `n = 64`.
///
/// NOTE: this *must* remain in-sync across both C and Rust components of BPF
/// code.
const HISTOGRAM_BUCKETS: usize = 7424;
const HISTOGRAM_PAGES: usize = 15;

<<<<<<< HEAD
const PAGE_SIZE: usize = 4096;
const CACHELINE_SIZE: usize = 64;

/// The maximum number of CPUs supported. Used to make `CounterSet`s behave like
/// per-CPU counters by packing counters into cacheline sized chunks such that
/// no CPUs will share cacheline sized segments of the counter map.
static MAX_CPUS: usize = 1024;

/// The number of histogram buckets based on a rustcommon histogram with the
/// parameters `m = 0`, `r = 8`, `n = 64`.
///
/// NOTE: this *must* remain in-sync across both C and Rust components of BPF
/// code.
const HISTOGRAM_BUCKETS: usize = 7424;
const HISTOGRAM_BYTES: usize = HISTOGRAM_BUCKETS * std::mem::size_of::<u64>();
const HISTOGRAM_PAGES: usize = 15;

=======
>>>>>>> fc6b38df
/// This function converts indices back to values for rustcommon histogram with
/// the parameters `m = 0`, `r = 8`, `n = 64`. This covers the entire range from
/// 1 to u64::MAX and uses 7424 buckets per histogram, which works out to 58KB
/// for each histogram in kernelspace (64bit counters). In userspace, we will
/// we will likely have 61 histograms => 1769KB per stat in userspace.
pub fn key_to_value(index: u64) -> u64 {
    // g = index >> (r - m - 1)
    let g = index >> 7;
    // b = index - g * G + 1
    let b = index - g * 128 + 1;

    if g < 1 {
        // (1 << m) * b - 1
        b - 1
    } else {
        // (1 << (r - 2 + g)) + (1 << (m + g - 1)) * b - 1
        (1 << (6 + g)) + (1 << (g - 1)) * b - 1
    }
}

<<<<<<< HEAD
pub struct MemmapDistribution<'a> {
    map: &'a libbpf_rs::Map,
    mmap: memmap2::MmapMut,
    prev: [u64; HISTOGRAM_BUCKETS],
    heatmap: &'static LazyHeatmap,
}

impl<'a> MemmapDistribution<'a> {
    pub fn new(map: &'a libbpf_rs::Map, heatmap: &'static LazyHeatmap) -> Self {
        let fd = map.fd();
        let file = unsafe { std::fs::File::from_raw_fd(fd as _) };
        let mmap = unsafe {
            memmap2::MmapOptions::new()
                .len(HISTOGRAM_PAGES * PAGE_SIZE) // TODO(bmartin): double check this...
                .map_mut(&file)
                .expect("failed to mmap() bpf distribution")
        };

        Self {
            map,
            mmap,
            prev: [0; HISTOGRAM_BUCKETS],
            heatmap,
        }
    }

    pub fn refresh(&mut self, now: Instant) {
        for (idx, prev) in self.prev.iter_mut().enumerate() {
            let start = idx * std::mem::size_of::<u64>();
            let val = u64::from_ne_bytes([
                self.mmap[start + 0],
                self.mmap[start + 1],
                self.mmap[start + 2],
                self.mmap[start + 3],
                self.mmap[start + 4],
                self.mmap[start + 5],
                self.mmap[start + 6],
                self.mmap[start + 7],
            ]);

            let delta = val - *prev;

            *prev = val;

            if delta > 0 {
                let value = key_to_value(idx as u64);
                self.heatmap.increment(now, value as _, delta as _);
            }
        }
    }
}

pub struct MemmapCounterSet<'a> {
    map: &'a libbpf_rs::Map,
    mmap: memmap2::MmapMut,
    values: Vec<u64>,
    cachelines: usize,
    counters: Vec<Counter>,
}

// impl Drop for MemmapCounterSet<'a> {
//     fn drop(&mut self) {
//         // let alignment = self.ptr as usize % PAGE_SIZE;
//         // let len = self.len() + alignment;
//         // let len = len.max(1);
//         // // Any errors during unmapping/closing are ignored as the only way
//         // // to report them would be through panicking which is highly discouraged
//         // // in Drop impls, c.f. https://github.com/rust-lang/lang-team/issues/97
//         // unsafe {
//         //     let ptr = self.ptr.offset(-(alignment as isize));
//         //     libc::munmap(ptr, len as libc::size_t);
//         // }
//     }
// }

impl<'a> MemmapCounterSet<'a> {
    pub fn new(map: &'a libbpf_rs::Map, counters: Vec<Counter>) -> Self {
        let ncounters = counters.len();
        let cachelines = (ncounters as f64 / std::mem::size_of::<u64>() as f64).ceil() as usize;

        let fd = map.fd();
        let file = unsafe { std::fs::File::from_raw_fd(fd as _) };
        let mmap = unsafe {
            memmap2::MmapOptions::new()
                .len(cachelines * CACHELINE_SIZE * MAX_CPUS)
                .map_mut(&file)
                .expect("failed to mmap() bpf counterset")
        };

        Self {
            map,
            mmap,
            cachelines,
            counters,
            values: vec![0; ncounters],
        }
    }

    pub fn refresh(&mut self, now: Instant, elapsed: f64) {
        for value in self.values.iter_mut() {
            *value = 0;
        }

        for cpu in 0..MAX_CPUS {
            for idx in 0..self.counters.len() {
                let start = (cpu * self.cachelines * CACHELINE_SIZE) + (idx * std::mem::size_of::<u64>());
                let value = u64::from_ne_bytes([
                    self.mmap[start + 0],
                    self.mmap[start + 1],
                    self.mmap[start + 2],
                    self.mmap[start + 3],
                    self.mmap[start + 4],
                    self.mmap[start + 5],
                    self.mmap[start + 6],
                    self.mmap[start + 7],
                ]);

                self.values[idx] = self.values[idx].wrapping_add(value);
            }
        }

        for (value, counter) in self.values.iter().zip(self.counters.iter_mut()) {
            counter.set(now, elapsed, *value);
        }
    }
}

=======
>>>>>>> fc6b38df
#[self_referencing]
pub struct Bpf<T: 'static> {
    skel: T,
    #[borrows(skel)]
    #[covariant]
<<<<<<< HEAD
    memmap_counter_sets: Vec<MemmapCounterSet<'this>>,
    #[borrows(skel)]
    #[covariant]
    memmap_distributions: Vec<MemmapDistribution<'this>>,
=======
    counters: Vec<Counters<'this>>,
    #[borrows(skel)]
    #[covariant]
    distributions: Vec<Distribution<'this>>,
>>>>>>> fc6b38df
}

pub trait GetMap {
    fn map(&self, name: &str) -> &libbpf_rs::Map;
}

impl<T: 'static + GetMap> Bpf<T> {
    pub fn from_skel(skel: T) -> Self {
        BpfBuilder {
            skel,
<<<<<<< HEAD
            memmap_counter_sets_builder: |_| Vec::new(),
            memmap_distributions_builder: |_| Vec::new(),
=======
            counters_builder: |_| Vec::new(),
            distributions_builder: |_| Vec::new(),
>>>>>>> fc6b38df
        }
        .build()
    }

<<<<<<< HEAD
    pub fn add_memmap_counter_set(&mut self, name: &str, counters: Vec<Counter>) {
        self.with_mut(|this| {
            this.memmap_counter_sets
                .push(MemmapCounterSet::new(this.skel.map(name), counters));
        })
    }

    pub fn add_memmap_distribution(&mut self, name: &str, heatmap: &'static LazyHeatmap) {
        self.with_mut(|this| {
            this.memmap_distributions
                .push(MemmapDistribution::new(this.skel.map(name), heatmap));
=======
    pub fn add_counters(&mut self, name: &str, counters: Vec<Counter>) {
        self.with_mut(|this| {
            this.counters
                .push(Counters::new(this.skel.map(name), counters));
        })
    }

    pub fn add_distribution(&mut self, name: &str, heatmap: &'static LazyHeatmap) {
        self.with_mut(|this| {
            this.distributions
                .push(Distribution::new(this.skel.map(name), heatmap));
>>>>>>> fc6b38df
        })
    }

    pub fn refresh_counters(&mut self, now: Instant, elapsed: f64) {
        self.with_mut(|this| {
<<<<<<< HEAD
            for counter_set in this.memmap_counter_sets.iter_mut() {
                counter_set.refresh(now, elapsed);
=======
            for counters in this.counters.iter_mut() {
                counters.refresh(now, elapsed);
>>>>>>> fc6b38df
            }
        })
    }

    pub fn refresh_distributions(&mut self, now: Instant) {
        self.with_mut(|this| {
<<<<<<< HEAD
            for distribution in this.memmap_distributions.iter_mut() {
=======
            for distribution in this.distributions.iter_mut() {
>>>>>>> fc6b38df
                distribution.refresh(now);
            }
        })
    }
}<|MERGE_RESOLUTION|>--- conflicted
+++ resolved
@@ -24,26 +24,6 @@
 const HISTOGRAM_BUCKETS: usize = 7424;
 const HISTOGRAM_PAGES: usize = 15;
 
-<<<<<<< HEAD
-const PAGE_SIZE: usize = 4096;
-const CACHELINE_SIZE: usize = 64;
-
-/// The maximum number of CPUs supported. Used to make `CounterSet`s behave like
-/// per-CPU counters by packing counters into cacheline sized chunks such that
-/// no CPUs will share cacheline sized segments of the counter map.
-static MAX_CPUS: usize = 1024;
-
-/// The number of histogram buckets based on a rustcommon histogram with the
-/// parameters `m = 0`, `r = 8`, `n = 64`.
-///
-/// NOTE: this *must* remain in-sync across both C and Rust components of BPF
-/// code.
-const HISTOGRAM_BUCKETS: usize = 7424;
-const HISTOGRAM_BYTES: usize = HISTOGRAM_BUCKETS * std::mem::size_of::<u64>();
-const HISTOGRAM_PAGES: usize = 15;
-
-=======
->>>>>>> fc6b38df
 /// This function converts indices back to values for rustcommon histogram with
 /// the parameters `m = 0`, `r = 8`, `n = 64`. This covers the entire range from
 /// 1 to u64::MAX and uses 7424 buckets per histogram, which works out to 58KB
@@ -64,152 +44,16 @@
     }
 }
 
-<<<<<<< HEAD
-pub struct MemmapDistribution<'a> {
-    map: &'a libbpf_rs::Map,
-    mmap: memmap2::MmapMut,
-    prev: [u64; HISTOGRAM_BUCKETS],
-    heatmap: &'static LazyHeatmap,
-}
 
-impl<'a> MemmapDistribution<'a> {
-    pub fn new(map: &'a libbpf_rs::Map, heatmap: &'static LazyHeatmap) -> Self {
-        let fd = map.fd();
-        let file = unsafe { std::fs::File::from_raw_fd(fd as _) };
-        let mmap = unsafe {
-            memmap2::MmapOptions::new()
-                .len(HISTOGRAM_PAGES * PAGE_SIZE) // TODO(bmartin): double check this...
-                .map_mut(&file)
-                .expect("failed to mmap() bpf distribution")
-        };
-
-        Self {
-            map,
-            mmap,
-            prev: [0; HISTOGRAM_BUCKETS],
-            heatmap,
-        }
-    }
-
-    pub fn refresh(&mut self, now: Instant) {
-        for (idx, prev) in self.prev.iter_mut().enumerate() {
-            let start = idx * std::mem::size_of::<u64>();
-            let val = u64::from_ne_bytes([
-                self.mmap[start + 0],
-                self.mmap[start + 1],
-                self.mmap[start + 2],
-                self.mmap[start + 3],
-                self.mmap[start + 4],
-                self.mmap[start + 5],
-                self.mmap[start + 6],
-                self.mmap[start + 7],
-            ]);
-
-            let delta = val - *prev;
-
-            *prev = val;
-
-            if delta > 0 {
-                let value = key_to_value(idx as u64);
-                self.heatmap.increment(now, value as _, delta as _);
-            }
-        }
-    }
-}
-
-pub struct MemmapCounterSet<'a> {
-    map: &'a libbpf_rs::Map,
-    mmap: memmap2::MmapMut,
-    values: Vec<u64>,
-    cachelines: usize,
-    counters: Vec<Counter>,
-}
-
-// impl Drop for MemmapCounterSet<'a> {
-//     fn drop(&mut self) {
-//         // let alignment = self.ptr as usize % PAGE_SIZE;
-//         // let len = self.len() + alignment;
-//         // let len = len.max(1);
-//         // // Any errors during unmapping/closing are ignored as the only way
-//         // // to report them would be through panicking which is highly discouraged
-//         // // in Drop impls, c.f. https://github.com/rust-lang/lang-team/issues/97
-//         // unsafe {
-//         //     let ptr = self.ptr.offset(-(alignment as isize));
-//         //     libc::munmap(ptr, len as libc::size_t);
-//         // }
-//     }
-// }
-
-impl<'a> MemmapCounterSet<'a> {
-    pub fn new(map: &'a libbpf_rs::Map, counters: Vec<Counter>) -> Self {
-        let ncounters = counters.len();
-        let cachelines = (ncounters as f64 / std::mem::size_of::<u64>() as f64).ceil() as usize;
-
-        let fd = map.fd();
-        let file = unsafe { std::fs::File::from_raw_fd(fd as _) };
-        let mmap = unsafe {
-            memmap2::MmapOptions::new()
-                .len(cachelines * CACHELINE_SIZE * MAX_CPUS)
-                .map_mut(&file)
-                .expect("failed to mmap() bpf counterset")
-        };
-
-        Self {
-            map,
-            mmap,
-            cachelines,
-            counters,
-            values: vec![0; ncounters],
-        }
-    }
-
-    pub fn refresh(&mut self, now: Instant, elapsed: f64) {
-        for value in self.values.iter_mut() {
-            *value = 0;
-        }
-
-        for cpu in 0..MAX_CPUS {
-            for idx in 0..self.counters.len() {
-                let start = (cpu * self.cachelines * CACHELINE_SIZE) + (idx * std::mem::size_of::<u64>());
-                let value = u64::from_ne_bytes([
-                    self.mmap[start + 0],
-                    self.mmap[start + 1],
-                    self.mmap[start + 2],
-                    self.mmap[start + 3],
-                    self.mmap[start + 4],
-                    self.mmap[start + 5],
-                    self.mmap[start + 6],
-                    self.mmap[start + 7],
-                ]);
-
-                self.values[idx] = self.values[idx].wrapping_add(value);
-            }
-        }
-
-        for (value, counter) in self.values.iter().zip(self.counters.iter_mut()) {
-            counter.set(now, elapsed, *value);
-        }
-    }
-}
-
-=======
->>>>>>> fc6b38df
 #[self_referencing]
 pub struct Bpf<T: 'static> {
     skel: T,
     #[borrows(skel)]
     #[covariant]
-<<<<<<< HEAD
-    memmap_counter_sets: Vec<MemmapCounterSet<'this>>,
-    #[borrows(skel)]
-    #[covariant]
-    memmap_distributions: Vec<MemmapDistribution<'this>>,
-=======
     counters: Vec<Counters<'this>>,
     #[borrows(skel)]
     #[covariant]
     distributions: Vec<Distribution<'this>>,
->>>>>>> fc6b38df
 }
 
 pub trait GetMap {
@@ -220,30 +64,12 @@
     pub fn from_skel(skel: T) -> Self {
         BpfBuilder {
             skel,
-<<<<<<< HEAD
-            memmap_counter_sets_builder: |_| Vec::new(),
-            memmap_distributions_builder: |_| Vec::new(),
-=======
             counters_builder: |_| Vec::new(),
             distributions_builder: |_| Vec::new(),
->>>>>>> fc6b38df
         }
         .build()
     }
 
-<<<<<<< HEAD
-    pub fn add_memmap_counter_set(&mut self, name: &str, counters: Vec<Counter>) {
-        self.with_mut(|this| {
-            this.memmap_counter_sets
-                .push(MemmapCounterSet::new(this.skel.map(name), counters));
-        })
-    }
-
-    pub fn add_memmap_distribution(&mut self, name: &str, heatmap: &'static LazyHeatmap) {
-        self.with_mut(|this| {
-            this.memmap_distributions
-                .push(MemmapDistribution::new(this.skel.map(name), heatmap));
-=======
     pub fn add_counters(&mut self, name: &str, counters: Vec<Counter>) {
         self.with_mut(|this| {
             this.counters
@@ -255,30 +81,20 @@
         self.with_mut(|this| {
             this.distributions
                 .push(Distribution::new(this.skel.map(name), heatmap));
->>>>>>> fc6b38df
         })
     }
 
     pub fn refresh_counters(&mut self, now: Instant, elapsed: f64) {
         self.with_mut(|this| {
-<<<<<<< HEAD
-            for counter_set in this.memmap_counter_sets.iter_mut() {
-                counter_set.refresh(now, elapsed);
-=======
             for counters in this.counters.iter_mut() {
                 counters.refresh(now, elapsed);
->>>>>>> fc6b38df
             }
         })
     }
 
     pub fn refresh_distributions(&mut self, now: Instant) {
         self.with_mut(|this| {
-<<<<<<< HEAD
-            for distribution in this.memmap_distributions.iter_mut() {
-=======
             for distribution in this.distributions.iter_mut() {
->>>>>>> fc6b38df
                 distribution.refresh(now);
             }
         })
