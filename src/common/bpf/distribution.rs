use super::*;
use ringlog::*;

/// Represents a distribution in a BPF map. The distribution must be created
/// with:
///
/// ```c
/// struct {
///     __uint(type, BPF_MAP_TYPE_ARRAY);
///     __uint(map_flags, BPF_F_MMAPABLE);
///     __type(key, u32);
///     __type(value, u64);
///     __uint(max_entries, 7424);
/// } some_distribution_name SEC(".maps");
/// ```
///
/// This distribution must also be indexed into using the `value_to_index`
/// helper from `histogram.h`. This results in a histogram that uses 64bit
/// counters and covers the entire range of u64 values. This histogram occupies
/// 60KB in kernel space and an additional 60KB in user space.
///
/// The distribution should be given some meaningful name in the BPF program.
pub struct Distribution<'a> {
    _map: &'a libbpf_rs::Map,
    mmap: memmap2::MmapMut,
    buffer: Vec<u64>,
    histogram: &'static RwLockHistogram,
}

impl<'a> Distribution<'a> {
    pub fn new(map: &'a libbpf_rs::Map, histogram: &'static RwLockHistogram) -> Self {
        let fd = map.as_fd().as_raw_fd();
        let file = unsafe { std::fs::File::from_raw_fd(fd as _) };
        let mmap = unsafe {
            memmap2::MmapOptions::new()
                .len(HISTOGRAM_PAGES * PAGE_SIZE)
                .map_mut(&file)
                .expect("failed to mmap() bpf distribution")
        };

        Self {
            _map: map,
            mmap,
            buffer: Vec::new(),
            histogram,
        }
    }

    pub fn refresh(&mut self) {
        // If the mmap'd region is properly aligned we can more efficiently
        // update the histogram. Otherwise, fall-back to the old strategy.

        let (_prefix, buckets, _suffix) = unsafe { self.mmap.align_to::<u64>() };

<<<<<<< HEAD
        if buckets.len() == HISTOGRAM_BUCKETS {
            let _ = self.histogram.update_from(&buckets[0..4608]);
=======
        let expected_len = HISTOGRAM_PAGES * PAGE_SIZE / 8;

        if buckets.len() == expected_len {
            let _ = self.histogram.update_from(&buckets[0..HISTOGRAM_BUCKETS]);
>>>>>>> b7da36f8
        } else {
            warn!("mmap region misaligned or did not have expected number of values {} != {expected_len}", buckets.len());

            self.buffer.resize(HISTOGRAM_BUCKETS, 0);

            for (idx, bucket) in self.buffer.iter_mut().enumerate() {
                let start = idx * std::mem::size_of::<u64>();

                if start + 7 >= self.mmap.len() {
                    break;
                }

                let val = u64::from_ne_bytes([
                    self.mmap[start + 0],
                    self.mmap[start + 1],
                    self.mmap[start + 2],
                    self.mmap[start + 3],
                    self.mmap[start + 4],
                    self.mmap[start + 5],
                    self.mmap[start + 6],
                    self.mmap[start + 7],
                ]);

                *bucket = val;
            }

            let _ = self.histogram.update_from(&self.buffer[0..4608]);
        }
    }
}<|MERGE_RESOLUTION|>--- conflicted
+++ resolved
@@ -52,15 +52,10 @@
 
         let (_prefix, buckets, _suffix) = unsafe { self.mmap.align_to::<u64>() };
 
-<<<<<<< HEAD
-        if buckets.len() == HISTOGRAM_BUCKETS {
-            let _ = self.histogram.update_from(&buckets[0..4608]);
-=======
         let expected_len = HISTOGRAM_PAGES * PAGE_SIZE / 8;
 
         if buckets.len() == expected_len {
             let _ = self.histogram.update_from(&buckets[0..HISTOGRAM_BUCKETS]);
->>>>>>> b7da36f8
         } else {
             warn!("mmap region misaligned or did not have expected number of values {} != {expected_len}", buckets.len());
 
@@ -87,7 +82,9 @@
                 *bucket = val;
             }
 
-            let _ = self.histogram.update_from(&self.buffer[0..4608]);
+            let _ = self
+                .histogram
+                .update_from(&self.buffer[0..HISTOGRAM_BUCKETS]);
         }
     }
 }