--- conflicted
+++ resolved
@@ -83,10 +83,10 @@
     std::process::exit(1);
 }
 
-<<<<<<< HEAD
 pub fn whole_pages<T>(count: usize) -> usize {
     (count * std::mem::size_of::<T>()).div_ceil(PAGE_SIZE)
-=======
+}
+
 /// This function is best-effort detection of if the code is running inside of a
 /// virtual machine.
 pub fn is_virt() -> bool {
@@ -106,5 +106,4 @@
             | "VMware, Inc."
             | "Xen"
     )
->>>>>>> 946dbc67
 }