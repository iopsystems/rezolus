--- conflicted
+++ resolved
@@ -90,24 +90,8 @@
         &TLB_FLUSH_REMOTE_SEND_IPI,
     ];
 
-<<<<<<< HEAD
-    let bpf = BpfBuilder::new(NAME, ModSkelBuilder::default)
-        .cpu_counters("events", events)
-        .packed_counters("cgroup_task_switch", &CGROUP_TLB_FLUSH_TASK_SWITCH)
-        .packed_counters(
-            "cgroup_remote_shootdown",
-            &CGROUP_TLB_FLUSH_REMOTE_SHOOTDOWN,
-        )
-        .packed_counters("cgroup_local_shootdown", &CGROUP_TLB_FLUSH_LOCAL_SHOOTDOWN)
-        .packed_counters(
-            "cgroup_local_mm_shootdown",
-            &CGROUP_TLB_FLUSH_LOCAL_MM_SHOOTDOWN,
-        )
-        .packed_counters("cgroup_remote_send_ipi", &CGROUP_TLB_FLUSH_REMOTE_SEND_IPI)
-        .ringbuf_handler("cgroup_info", handle_event)
-        .build()?;
-=======
     let bpf = BpfBuilder::new(
+        NAME,
         BpfProgStats {
             run_time: &BPF_RUN_TIME,
             run_count: &BPF_RUN_COUNT,
@@ -128,7 +112,6 @@
     .packed_counters("cgroup_remote_send_ipi", &CGROUP_TLB_FLUSH_REMOTE_SEND_IPI)
     .ringbuf_handler("cgroup_info", handle_event)
     .build()?;
->>>>>>> 898aab3f
 
     Ok(Some(Box::new(bpf)))
 }
