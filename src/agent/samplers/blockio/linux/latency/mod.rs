--- conflicted
+++ resolved
@@ -27,15 +27,8 @@
         return Ok(None);
     }
 
-<<<<<<< HEAD
-    let bpf = BpfBuilder::new(NAME, ModSkelBuilder::default)
-        .histogram("read_latency", &BLOCKIO_READ_LATENCY)
-        .histogram("write_latency", &BLOCKIO_WRITE_LATENCY)
-        .histogram("flush_latency", &BLOCKIO_FLUSH_LATENCY)
-        .histogram("discard_latency", &BLOCKIO_DISCARD_LATENCY)
-        .build()?;
-=======
     let bpf = BpfBuilder::new(
+        NAME,
         BpfProgStats {
             run_time: &BPF_RUN_TIME,
             run_count: &BPF_RUN_COUNT,
@@ -47,7 +40,6 @@
     .histogram("flush_latency", &BLOCKIO_FLUSH_LATENCY)
     .histogram("discard_latency", &BLOCKIO_DISCARD_LATENCY)
     .build()?;
->>>>>>> 898aab3f
 
     Ok(Some(Box::new(bpf)))
 }
