--- conflicted
+++ resolved
@@ -38,16 +38,8 @@
         &BLOCKIO_DISCARD_BYTES,
     ];
 
-<<<<<<< HEAD
-    let bpf = BpfBuilder::new(NAME, ModSkelBuilder::default)
-        .counters("counters", counters)
-        .histogram("read_size", &BLOCKIO_READ_SIZE)
-        .histogram("write_size", &BLOCKIO_WRITE_SIZE)
-        .histogram("flush_size", &BLOCKIO_FLUSH_SIZE)
-        .histogram("discard_size", &BLOCKIO_DISCARD_SIZE)
-        .build()?;
-=======
     let bpf = BpfBuilder::new(
+        NAME,
         BpfProgStats {
             run_time: &BPF_RUN_TIME,
             run_count: &BPF_RUN_COUNT,
@@ -60,7 +52,6 @@
     .histogram("flush_size", &BLOCKIO_FLUSH_SIZE)
     .histogram("discard_size", &BLOCKIO_DISCARD_SIZE)
     .build()?;
->>>>>>> 898aab3f
 
     Ok(Some(Box::new(bpf)))
 }
