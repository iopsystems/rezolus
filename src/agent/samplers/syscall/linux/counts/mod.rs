//! Collects Syscall stats using BPF and traces:
//! * `raw_syscalls/sys_enter`
//!
//! And produces these stats:
//! * `syscall`
//! * `cgroup_syscall`

const NAME: &str = "syscall_counts";

mod bpf {
    include!(concat!(env!("OUT_DIR"), "/syscall_counts.bpf.rs"));
}

mod stats;

use bpf::*;
use stats::*;

use super::syscall_lut;
use crate::agent::*;

use std::sync::Arc;

unsafe impl plain::Plain for bpf::types::cgroup_info {}

fn handle_event(data: &[u8]) -> i32 {
    let mut cgroup_info = bpf::types::cgroup_info::default();

    if plain::copy_from_bytes(&mut cgroup_info, data).is_ok() {
        let name = std::str::from_utf8(&cgroup_info.name)
            .unwrap()
            .trim_end_matches(char::from(0))
            .replace("\\x2d", "-");

        let pname = std::str::from_utf8(&cgroup_info.pname)
            .unwrap()
            .trim_end_matches(char::from(0))
            .replace("\\x2d", "-");

        let gpname = std::str::from_utf8(&cgroup_info.gpname)
            .unwrap()
            .trim_end_matches(char::from(0))
            .replace("\\x2d", "-");

        let name = if !gpname.is_empty() {
            if cgroup_info.level > 3 {
                format!(".../{gpname}/{pname}/{name}")
            } else {
                format!("/{gpname}/{pname}/{name}")
            }
        } else if !pname.is_empty() {
            format!("/{pname}/{name}")
        } else if !name.is_empty() {
            format!("/{name}")
        } else {
            "".to_string()
        };

        let id = cgroup_info.id;

        set_name(id as usize, name)
    }

    0
}

fn set_name(id: usize, name: String) {
    if !name.is_empty() {
        for group in &[
            &CGROUP_SYSCALL_OTHER,
            &CGROUP_SYSCALL_READ,
            &CGROUP_SYSCALL_WRITE,
            &CGROUP_SYSCALL_POLL,
            &CGROUP_SYSCALL_LOCK,
            &CGROUP_SYSCALL_TIME,
            &CGROUP_SYSCALL_SLEEP,
            &CGROUP_SYSCALL_SOCKET,
            &CGROUP_SYSCALL_YIELD,
            &CGROUP_SYSCALL_FILESYSTEM,
            &CGROUP_SYSCALL_MEMORY,
            &CGROUP_SYSCALL_PROCESS,
            &CGROUP_SYSCALL_QUERY,
            &CGROUP_SYSCALL_IPC,
            &CGROUP_SYSCALL_TIMER,
            &CGROUP_SYSCALL_EVENT,
        ] {
            group.insert_metadata(id, "name".to_string(), name.clone());
        }
    }
}

#[distributed_slice(SAMPLERS)]
fn init(config: Arc<Config>) -> SamplerResult {
    if !config.enabled(NAME) {
        return Ok(None);
    }

    set_name(1, "/".to_string());

    let counters = vec![
        &SYSCALL_OTHER,
        &SYSCALL_READ,
        &SYSCALL_WRITE,
        &SYSCALL_POLL,
        &SYSCALL_LOCK,
        &SYSCALL_TIME,
        &SYSCALL_SLEEP,
        &SYSCALL_SOCKET,
        &SYSCALL_YIELD,
        &SYSCALL_FILESYSTEM,
        &SYSCALL_MEMORY,
        &SYSCALL_PROCESS,
        &SYSCALL_QUERY,
        &SYSCALL_IPC,
        &SYSCALL_TIMER,
        &SYSCALL_EVENT,
    ];

<<<<<<< HEAD
    let bpf = BpfBuilder::new(NAME, ModSkelBuilder::default)
        .counters("counters", counters)
        .map("syscall_lut", syscall_lut())
        .packed_counters("cgroup_syscall_other", &CGROUP_SYSCALL_OTHER)
        .packed_counters("cgroup_syscall_read", &CGROUP_SYSCALL_READ)
        .packed_counters("cgroup_syscall_write", &CGROUP_SYSCALL_WRITE)
        .packed_counters("cgroup_syscall_poll", &CGROUP_SYSCALL_POLL)
        .packed_counters("cgroup_syscall_lock", &CGROUP_SYSCALL_LOCK)
        .packed_counters("cgroup_syscall_time", &CGROUP_SYSCALL_TIME)
        .packed_counters("cgroup_syscall_sleep", &CGROUP_SYSCALL_SLEEP)
        .packed_counters("cgroup_syscall_socket", &CGROUP_SYSCALL_SOCKET)
        .packed_counters("cgroup_syscall_yield", &CGROUP_SYSCALL_YIELD)
        .packed_counters("cgroup_syscall_filesystem", &CGROUP_SYSCALL_FILESYSTEM)
        .packed_counters("cgroup_syscall_memory", &CGROUP_SYSCALL_MEMORY)
        .packed_counters("cgroup_syscall_process", &CGROUP_SYSCALL_PROCESS)
        .packed_counters("cgroup_syscall_query", &CGROUP_SYSCALL_QUERY)
        .packed_counters("cgroup_syscall_ipc", &CGROUP_SYSCALL_IPC)
        .packed_counters("cgroup_syscall_timer", &CGROUP_SYSCALL_TIMER)
        .packed_counters("cgroup_syscall_event", &CGROUP_SYSCALL_EVENT)
        .ringbuf_handler("cgroup_info", handle_event)
        .build()?;
=======
    let bpf = BpfBuilder::new(
        BpfProgStats {
            run_time: &BPF_RUN_TIME,
            run_count: &BPF_RUN_COUNT,
        },
        ModSkelBuilder::default,
    )
    .counters("counters", counters)
    .map("syscall_lut", syscall_lut())
    .packed_counters("cgroup_syscall_other", &CGROUP_SYSCALL_OTHER)
    .packed_counters("cgroup_syscall_read", &CGROUP_SYSCALL_READ)
    .packed_counters("cgroup_syscall_write", &CGROUP_SYSCALL_WRITE)
    .packed_counters("cgroup_syscall_poll", &CGROUP_SYSCALL_POLL)
    .packed_counters("cgroup_syscall_lock", &CGROUP_SYSCALL_LOCK)
    .packed_counters("cgroup_syscall_time", &CGROUP_SYSCALL_TIME)
    .packed_counters("cgroup_syscall_sleep", &CGROUP_SYSCALL_SLEEP)
    .packed_counters("cgroup_syscall_socket", &CGROUP_SYSCALL_SOCKET)
    .packed_counters("cgroup_syscall_yield", &CGROUP_SYSCALL_YIELD)
    .packed_counters("cgroup_syscall_filesystem", &CGROUP_SYSCALL_FILESYSTEM)
    .packed_counters("cgroup_syscall_memory", &CGROUP_SYSCALL_MEMORY)
    .packed_counters("cgroup_syscall_process", &CGROUP_SYSCALL_PROCESS)
    .packed_counters("cgroup_syscall_query", &CGROUP_SYSCALL_QUERY)
    .packed_counters("cgroup_syscall_ipc", &CGROUP_SYSCALL_IPC)
    .packed_counters("cgroup_syscall_timer", &CGROUP_SYSCALL_TIMER)
    .packed_counters("cgroup_syscall_event", &CGROUP_SYSCALL_EVENT)
    .ringbuf_handler("cgroup_info", handle_event)
    .build()?;
>>>>>>> 898aab3f

    Ok(Some(Box::new(bpf)))
}

impl SkelExt for ModSkel<'_> {
    fn map(&self, name: &str) -> &libbpf_rs::Map {
        match name {
            "cgroup_info" => &self.maps.cgroup_info,
            "cgroup_syscall_other" => &self.maps.cgroup_syscall_other,
            "cgroup_syscall_read" => &self.maps.cgroup_syscall_read,
            "cgroup_syscall_write" => &self.maps.cgroup_syscall_write,
            "cgroup_syscall_poll" => &self.maps.cgroup_syscall_poll,
            "cgroup_syscall_lock" => &self.maps.cgroup_syscall_lock,
            "cgroup_syscall_time" => &self.maps.cgroup_syscall_time,
            "cgroup_syscall_sleep" => &self.maps.cgroup_syscall_sleep,
            "cgroup_syscall_socket" => &self.maps.cgroup_syscall_socket,
            "cgroup_syscall_yield" => &self.maps.cgroup_syscall_yield,
            "cgroup_syscall_filesystem" => &self.maps.cgroup_syscall_filesystem,
            "cgroup_syscall_memory" => &self.maps.cgroup_syscall_memory,
            "cgroup_syscall_process" => &self.maps.cgroup_syscall_process,
            "cgroup_syscall_query" => &self.maps.cgroup_syscall_query,
            "cgroup_syscall_ipc" => &self.maps.cgroup_syscall_ipc,
            "cgroup_syscall_timer" => &self.maps.cgroup_syscall_timer,
            "cgroup_syscall_event" => &self.maps.cgroup_syscall_event,
            "counters" => &self.maps.counters,
            "syscall_lut" => &self.maps.syscall_lut,
            _ => unimplemented!(),
        }
    }
}

impl OpenSkelExt for ModSkel<'_> {
    fn log_prog_instructions(&self) {
        debug!(
            "{NAME} sys_enter() BPF instruction count: {}",
            self.progs.sys_enter.insn_cnt()
        );
    }
}<|MERGE_RESOLUTION|>--- conflicted
+++ resolved
@@ -116,30 +116,8 @@
         &SYSCALL_EVENT,
     ];
 
-<<<<<<< HEAD
-    let bpf = BpfBuilder::new(NAME, ModSkelBuilder::default)
-        .counters("counters", counters)
-        .map("syscall_lut", syscall_lut())
-        .packed_counters("cgroup_syscall_other", &CGROUP_SYSCALL_OTHER)
-        .packed_counters("cgroup_syscall_read", &CGROUP_SYSCALL_READ)
-        .packed_counters("cgroup_syscall_write", &CGROUP_SYSCALL_WRITE)
-        .packed_counters("cgroup_syscall_poll", &CGROUP_SYSCALL_POLL)
-        .packed_counters("cgroup_syscall_lock", &CGROUP_SYSCALL_LOCK)
-        .packed_counters("cgroup_syscall_time", &CGROUP_SYSCALL_TIME)
-        .packed_counters("cgroup_syscall_sleep", &CGROUP_SYSCALL_SLEEP)
-        .packed_counters("cgroup_syscall_socket", &CGROUP_SYSCALL_SOCKET)
-        .packed_counters("cgroup_syscall_yield", &CGROUP_SYSCALL_YIELD)
-        .packed_counters("cgroup_syscall_filesystem", &CGROUP_SYSCALL_FILESYSTEM)
-        .packed_counters("cgroup_syscall_memory", &CGROUP_SYSCALL_MEMORY)
-        .packed_counters("cgroup_syscall_process", &CGROUP_SYSCALL_PROCESS)
-        .packed_counters("cgroup_syscall_query", &CGROUP_SYSCALL_QUERY)
-        .packed_counters("cgroup_syscall_ipc", &CGROUP_SYSCALL_IPC)
-        .packed_counters("cgroup_syscall_timer", &CGROUP_SYSCALL_TIMER)
-        .packed_counters("cgroup_syscall_event", &CGROUP_SYSCALL_EVENT)
-        .ringbuf_handler("cgroup_info", handle_event)
-        .build()?;
-=======
     let bpf = BpfBuilder::new(
+        NAME,
         BpfProgStats {
             run_time: &BPF_RUN_TIME,
             run_count: &BPF_RUN_COUNT,
@@ -166,7 +144,6 @@
     .packed_counters("cgroup_syscall_event", &CGROUP_SYSCALL_EVENT)
     .ringbuf_handler("cgroup_info", handle_event)
     .build()?;
->>>>>>> 898aab3f
 
     Ok(Some(Box::new(bpf)))
 }
