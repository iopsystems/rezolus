--- conflicted
+++ resolved
@@ -28,12 +28,8 @@
         return Ok(None);
     }
 
-<<<<<<< HEAD
-    let bpf = BpfBuilder::new(NAME, ModSkelBuilder::default)
-        .histogram("latency", &TCP_CONNECT_LATENCY)
-        .build()?;
-=======
     let bpf = BpfBuilder::new(
+        NAME,
         BpfProgStats {
             run_time: &BPF_RUN_TIME,
             run_count: &BPF_RUN_COUNT,
@@ -42,7 +38,6 @@
     )
     .histogram("latency", &TCP_CONNECT_LATENCY)
     .build()?;
->>>>>>> 898aab3f
 
     Ok(Some(Box::new(bpf)))
 }
