--- conflicted
+++ resolved
@@ -27,12 +27,8 @@
         return Ok(None);
     }
 
-<<<<<<< HEAD
-    let bpf = BpfBuilder::new(NAME, ModSkelBuilder::default)
-        .histogram("latency", &TCP_PACKET_LATENCY)
-        .build()?;
-=======
     let bpf = BpfBuilder::new(
+        NAME,
         BpfProgStats {
             run_time: &BPF_RUN_TIME,
             run_count: &BPF_RUN_COUNT,
@@ -41,7 +37,6 @@
     )
     .histogram("latency", &TCP_PACKET_LATENCY)
     .build()?;
->>>>>>> 898aab3f
 
     Ok(Some(Box::new(bpf)))
 }
