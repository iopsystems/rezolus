--- conflicted
+++ resolved
@@ -27,12 +27,8 @@
 
     let counters = vec![&TCP_RETRANSMIT];
 
-<<<<<<< HEAD
-    let bpf = BpfBuilder::new(NAME, ModSkelBuilder::default)
-        .counters("counters", counters)
-        .build()?;
-=======
     let bpf = BpfBuilder::new(
+        NAME,
         BpfProgStats {
             run_time: &BPF_RUN_TIME,
             run_count: &BPF_RUN_COUNT,
@@ -41,7 +37,6 @@
     )
     .counters("counters", counters)
     .build()?;
->>>>>>> 898aab3f
 
     Ok(Some(Box::new(bpf)))
 }
