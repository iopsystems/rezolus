--- conflicted
+++ resolved
@@ -104,12 +104,9 @@
 }
 
 pub struct Builder<T: 'static + SkelBuilder<'static>> {
+    name: &'static str,
     skel: fn() -> T,
-<<<<<<< HEAD
-    name: &'static str,
-=======
     prog_stats: BpfProgStats,
->>>>>>> 898aab3f
     counters: Vec<(&'static str, Vec<&'static LazyCounter>)>,
     histograms: Vec<(&'static str, &'static RwLockHistogram)>,
     maps: Vec<(&'static str, Vec<u64>)>,
@@ -125,17 +122,11 @@
     <<T as SkelBuilder<'static>>::Output as OpenSkel<'static>>::Output: OpenSkelExt,
     <<T as SkelBuilder<'static>>::Output as OpenSkel<'static>>::Output: SkelExt,
 {
-<<<<<<< HEAD
-    pub fn new(name: &'static str, skel: fn() -> T) -> Self {
+    pub fn new(name: &'static str, prog_stats: BpfProgStats, skel: fn() -> T) -> Self {
         Self {
-            skel,
             name,
-=======
-    pub fn new(prog_stats: BpfProgStats, skel: fn() -> T) -> Self {
-        Self {
             skel,
             prog_stats,
->>>>>>> 898aab3f
             counters: Vec::new(),
             histograms: Vec::new(),
             maps: Vec::new(),
