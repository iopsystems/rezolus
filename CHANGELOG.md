--- conflicted
+++ resolved
@@ -2,12 +2,9 @@
 
 ### Changed
 
-<<<<<<< HEAD
+- BPF is now non-optional on Linux. (#336)
 - Makes HTTP compression dependent on client accept headers, removes the need
   for separate configuration of compression. (#337)
-=======
-- BPF is now non-optional on Linux. (#336)
->>>>>>> 72f79d98
 
 ## [3.18.1] - 2024-08-09
 
