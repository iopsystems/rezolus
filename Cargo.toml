--- conflicted
+++ resolved
@@ -1,10 +1,6 @@
 [package]
 name = "rezolus"
-<<<<<<< HEAD
-version = "5.0.0+mmap.2"
-=======
-version = "5.0.1"
->>>>>>> c5571f59
+version = "5.0.1+mmap.2"
 license = "MIT OR Apache-2.0"
 edition = "2021"
 description = "High resolution systems performance telemetry agent"
